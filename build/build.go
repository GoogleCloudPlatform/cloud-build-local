// Copyright 2017 Google, Inc. All rights reserved.
//
// Licensed under the Apache License, Version 2.0 (the "License");
// you may not use this file except in compliance with the License.
// You may obtain a copy of the License at
//
//    http://www.apache.org/licenses/LICENSE-2.0
//
// Unless required by applicable law or agreed to in writing, software
// distributed under the License is distributed on an "AS IS" BASIS,
// WITHOUT WARRANTIES OR CONDITIONS OF ANY KIND, either express or implied.
// See the License for the specific language governing permissions and
// limitations under the License.

// Package build implements the logic for executing a single user build.
package build

import (
	"bytes"
	"encoding/json"
	"errors"
	"fmt"
	"io"
	"log"
	"net/http"
	"path"
	"regexp"
	"sort"
	"strings"
	"sync"
	"time"

	cb "google.golang.org/genproto/googleapis/devtools/cloudbuild/v1"

	"github.com/GoogleCloudPlatform/container-builder-local/buildlog"
	"github.com/GoogleCloudPlatform/container-builder-local/common"
	"github.com/GoogleCloudPlatform/container-builder-local/runner"
	"github.com/GoogleCloudPlatform/container-builder-local/volume"
	"google.golang.org/api/cloudkms/v1"
	"golang.org/x/oauth2"
)

const (
	containerWorkspaceDir = "/workspace"

	// homeVolume is the name of the Docker volume that contains the build's
<<<<<<< HEAD
	// $HOME directory, mounted in as /builder/home.
	homeVolume = "homevol"
	homeDir    = "/builder/home"
=======
	// $HOME directory, mounted in as /home.
	homeVolume = "homevol"
>>>>>>> c5e4a604

	// maxPushRetries is the maximum number of times we retry pushing an image
	// in the face of gcr.io DNS lookup errors.
	maxPushRetries = 10
)

var (
	errorScrapingDigest = errors.New("no digest in output")
	// digestPushRE is a regular expression that parses the digest out of the
	// 'docker push' output. For example,
	// "1450274640_0: digest: sha256:e7e2025236b06b1d8978bffce0cb545613d02f6b7f1959ca6f8d121c93ea3103 size: 9914"
	digestPushRE = regexp.MustCompile(`^(.+):\s*digest:\s*(sha256:[^\s]+)\s*size:\s*\d+$`)
	// digestPullRE is a regular expression that parses the digest out of the
	// 'docker pull' output. For example,
	// "Digest: sha256:070e421b4d5f88e0dd16b1214a47696ab18a7fa2d1f14fbf9ff52799c91df05c"
	digestPullRE = regexp.MustCompile(`^Digest:\s*(sha256:[^\s]+)$`)
	// RunRm : if true, all `docker run` commands will be passed a `--rm` flag.
	RunRm = false
)

// Build manages a single build.
type Build struct {
	// Lock to update the status of a build or read/write digests.
	Mu               sync.Mutex
	Request          cb.Build
	HasMultipleSteps bool
	Tokensource      oauth2.TokenSource
	Log              *buildlog.BuildLog
	Status           BuildStatus
	imageDigests     map[string]string // docker image tag to digest (for built images)
	stepDigests      []string          // build step index to digest (for build steps)
	err              error
	Runner           runner.Runner
	Done             chan struct{}
	Times            map[BuildStatus]time.Duration
	LastStateStart   time.Time
	idxChan          map[int]chan struct{}
	idxTranslate     map[string]int
	kmsMu            sync.Mutex // guards accesses to kms
	kms              kms

	// PushErrors tracks how many times a push got retried. This
	// field is not protected by a mutex because the worker will
	// only read it once the build is done, and the build only
	// updates it before the build is done.
	PushErrors     int
	GCRErrors      map[string]int64
	NumSourceBytes int64

	// hostWorkspaceDir is the host workspare directory that will be mounted to
	// the container. It can also be a docker volume.
	hostWorkspaceDir string
	local            bool
	push             bool
}

type kms interface {
	Decrypt(key, enc string) (string, error)
}

// New constructs a new Build.
func New(r runner.Runner, rq cb.Build, ts oauth2.TokenSource,
	bl *buildlog.BuildLog, hostWorkspaceDir string, local, push bool) *Build {
	return &Build{
		Runner:           r,
		Request:          rq,
		Tokensource:      ts,
		imageDigests:     map[string]string{},
		stepDigests:      make([]string, len(rq.Steps)),
		Log:              bl,
		Done:             make(chan struct{}),
		Times:            map[BuildStatus]time.Duration{},
		LastStateStart:   time.Now(),
		GCRErrors:        map[string]int64{},
		hostWorkspaceDir: hostWorkspaceDir,
		local:            local,
		push:             push,
	}
}

// Start executes a single build.
func (b *Build) Start() {
	if b.local {
		defer func() {
			// The worker will close it after it finishes all its work, which includes
			// more steps (source fetching, etc...).
			// Wait for all logging to finish.
			if err := b.Log.Close(); err != nil {
				b.Status = StatusError
			}
			close(b.Done)
		}()
		if err := b.Log.SetupPrint(); err != nil {
			b.Failbuild(err)
		}
	}

	// Fetch and run the build steps.
	b.UpdateStatus(StatusBuild)
	if err := b.runBuildSteps(); err != nil {
		b.Failbuild(err)
		return
	}

	// push the images
	if b.push {
		b.UpdateStatus(StatusPush)
		if err := b.pushImages(); err != nil {
			b.Failbuild(err)
			return
		}
	}

	// build is done
	b.UpdateStatus(StatusDone)
}

// GetStatus returns the build's status in a thread-safe way.
func (b *Build) GetStatus() BuildStatus {
	b.Mu.Lock()
	defer b.Mu.Unlock()
	return b.Status
}

// Summary returns the build's summary in a thread-safe way.
func (b *Build) Summary() BuildSummary {
	b.Mu.Lock()
	defer b.Mu.Unlock()
	s := BuildSummary{
		Status: b.Status, // don't use .GetStatus() - that would double-lock.
	}
	tags := []string{}
	for tag := range b.imageDigests {
		tags = append(tags, tag)
	}
	sort.Strings(tags)
	for _, tag := range tags {
		digest := b.imageDigests[tag]
		s.BuiltImages = append(s.BuiltImages, BuiltImage{
			Name:   tag,
			Digest: digest,
		})
	}

	for _, digest := range b.stepDigests {
		s.BuildStepImages = append(s.BuildStepImages, digest)
	}

	return s
}

// UpdateStatus updates the current status.
func (b *Build) UpdateStatus(status BuildStatus) {
	b.Mu.Lock()
	defer b.Mu.Unlock()
	b.Times[b.Status] = time.Since(b.LastStateStart)

	b.LastStateStart = time.Now()

	log.Printf("status changed to %q", string(status))
	b.Log.WriteMainEntry(string(status))
	b.Status = status

}

// Failbuild updates the build's status to failure.
func (b *Build) Failbuild(err error) {
	b.UpdateStatus(StatusError)
	b.Log.WriteMainEntry("ERROR: " + err.Error())
	b.Mu.Lock()
	b.err = err
	b.Mu.Unlock()
}

// gcrHosts is the list of GCR hosts that should be logged into when we refresh
// credentials.
var gcrHosts = []string{
	"https://asia.gcr.io",
	"https://b.gcr.io",
	"https://bucket.gcr.io",
	"https://eu.gcr.io",
	"https://gcr.io",
	"https://gcr-staging.sandbox.google.com",
	"https://us.gcr.io",
}

// UpdateDockerAccessToken updates the credentials we use to authorize requests
// to GCR.
// https://cloud.google.com/container-registry/docs/advanced-authentication#using_an_access_token
func (b *Build) UpdateDockerAccessToken(tok string) error {
	for _, host := range gcrHosts {
		var buf bytes.Buffer
		args := []string{"docker", "run",
			// Mount in the home volume.
<<<<<<< HEAD
			"--volume", homeVolume + ":" + homeDir,
			// Make /builder/home $HOME.
			"--env", "HOME=" + homeDir,
=======
			"--volume", homeVolume + ":/home",
			// Make /home $HOME.
			"--env", "HOME=/home",
>>>>>>> c5e4a604
			// Make sure the container uses the correct docker daemon.
			"--volume", "/var/run/docker.sock:/var/run/docker.sock",
			"gcr.io/cloud-builders/docker",
			"login",
			"--username=oauth2accesstoken",
			"--password=" + tok,
			host}
		if err := b.Runner.Run(args, nil, &buf, &buf, ""); err != nil {
			return fmt.Errorf("failed to update docker credentials: %v\n%s", err, buf.String())
		}
	}
	return nil
}

func (b *Build) dockerCmdOutput(cmd string, args ...string) (string, error) {
	dockerArgs := append([]string{"docker", cmd}, args...)
	return b.runAndScrape(dockerArgs, "")
}

func (b *Build) dockerInspect(tag string) (string, error) {
	output, err := b.dockerCmdOutput("inspect", tag)
	if err != nil {
		return "", err
	}
	return digestForStepImage(tag, output)
}

func (b *Build) imageIsLocal(tag string) bool {
	_, err := b.dockerInspect(tag)
	return err == nil || err == errorScrapingDigest // if the error was scraping the digest, the image is indeed local
}

func (b *Build) dockerPull(tag string, outWriter, errWriter io.Writer) (string, error) {
	// Pull from within a container with $HOME mounted.
	args := []string{"docker", "run",
		// Mount in the home volume.
<<<<<<< HEAD
		"--volume", homeVolume + ":" + homeDir,
		// Make /builder/home $HOME.
		"--env", "HOME=" + homeDir,
=======
		"--volume", homeVolume + ":/home",
		// Make /home $HOME.
		"--env", "HOME=/home",
>>>>>>> c5e4a604
		// Make sure the container uses the correct docker daemon.
		"--volume", "/var/run/docker.sock:/var/run/docker.sock",
		"gcr.io/cloud-builders/docker",
		"pull", tag}

	var buf bytes.Buffer
	if err := b.Runner.Run(args, nil, io.MultiWriter(outWriter, &buf), errWriter, ""); err != nil {
		return "", err
	}
	return scrapePullDigest(buf.String())
}

func (b *Build) detectPushFailure(output string) error {
	const dnsFailure = "no such host"
	const networkFailure = "network is unreachable"
	const internalError = "500 Internal Server Error"
	const badGatewayError = "502 Bad Gateway"
	const tokenAuthError = "token auth attempt for registry"
	const tlsHandShakeError = "net/http: TLS handshake timeout"
	const dialTCPTimeout = "i/o timeout"
	const unknownError = "UNKNOWN"

	var status string
	defer func() {
		if status != "" {
			was := b.GCRErrors[status]
			b.GCRErrors[status] = was + 1
		}
	}()

	switch {
	case strings.Contains(output, dnsFailure):
		status = "dnsFailure"
		return errors.New(dnsFailure)
	case strings.Contains(output, networkFailure):
		status = "networkUnreachable"
		return errors.New(networkFailure)
	case strings.Contains(output, internalError):
		status = "500"
		return errors.New(internalError)
	case strings.Contains(output, badGatewayError):
		status = "502"
		return errors.New(badGatewayError)
	case strings.Contains(output, tokenAuthError):
		// We have seen the token auth error with 400s and 500s, which should
		// be retried. We will also retry with 403s, since they are the result
		// sometimes when GCS is under load.
		if status = findStatus(output); status == "" {
			status = "authError"
		}
		return errors.New(tokenAuthError)
	case strings.Contains(output, tlsHandShakeError):
		status = "tlsTimeout"
		return errors.New(tlsHandShakeError)
	case strings.Contains(output, dialTCPTimeout):
		status = "dialTCPTimeout"
		return errors.New(dialTCPTimeout)
	case strings.Contains(output, unknownError):
		status = "dockerUNKNOWN"
		return errors.New(unknownError)
	}
	status = findStatus(output)
	return nil
}

var statusRE = regexp.MustCompile(`status: (\d\d\d)`)

// findStatus pulls the http status code (if any) out of the error string
func findStatus(s string) string {
	m := statusRE.FindStringSubmatch(s)
	if len(m) == 2 {
		return m[1]
	}
	return ""
}

// Because of b/27162929, we occasionally (one out of every few hundred) get
// DNS resolution issues while pushing to GCR. Since we can detect them, we can
// retry and probabilistically eliminate the issue. See also b/29115558, a
// Convoy issue which seeks to address the problems we've identified.
func (b *Build) dockerPushWithRetries(tag string, attempt int) (string, error) {
	b.Log.WriteMainEntry(fmt.Sprintf("Pushing %s", tag))

	// Push from within a container with $HOME mounted.
	args := []string{"docker", "run",
		// Mount in the home volume.
<<<<<<< HEAD
		"--volume", homeVolume + ":" + homeDir,
		// Make /builder/home $HOME.
		"--env", "HOME=" + homeDir,
=======
		"--volume", homeVolume + ":/home",
		// Make /home $HOME.
		"--env", "HOME=/home",
>>>>>>> c5e4a604
		// Make sure the container uses the correct docker daemon.
		"--volume", "/var/run/docker.sock:/var/run/docker.sock",
		"gcr.io/cloud-builders/docker",
		"push", tag}

	output, err := b.runWithScrapedLogging("PUSH", args, "")
	if err != nil {
		b.PushErrors++
		if derr := b.detectPushFailure(output); derr != nil {
			msg := fmt.Sprintf("push attempt %d detected failure, retrying: %v", attempt, derr)
			log.Print(msg)
			b.Log.WriteMainEntry("ERROR: " + msg)
		}
		if attempt < maxPushRetries {
			time.Sleep(common.Backoff(500*time.Millisecond, 10*time.Second, attempt))
			return b.dockerPushWithRetries(tag, attempt+1)
		}
		b.Log.WriteMainEntry("ERROR: failed to push because we ran out of retries.")
		log.Print("Failed to push because we ran out of retries.")
		return output, err
	}
	return output, nil
}

func stripTagDigest(nameWithTagDigest string) string {
	// Check for digest first, since only digests have "@", and both tags and digests have ":".
	if index := strings.Index(nameWithTagDigest, "@"); index != -1 {
		return nameWithTagDigest[:index]
	}
	if index := strings.Index(nameWithTagDigest, ":"); index != -1 {
		return nameWithTagDigest[:index]
	}
	return nameWithTagDigest
}

func digestForStepImage(nameWithTagDigest, output string) (string, error) {
	type imageOutput struct {
		RepoDigests []string
	}
	var repo []imageOutput
	err := json.Unmarshal([]byte(output), &repo)
	if err != nil || len(repo) < 1 || len(repo[0].RepoDigests) < 1 {
		return "", errorScrapingDigest
	}
	name := stripTagDigest(nameWithTagDigest)
	digests := repo[0].RepoDigests
	for i := 0; i < len(digests); i++ { // should only be one json output because we inspected only one image
		if strings.HasPrefix(digests[i], name) {
			rd := strings.Split(digests[i], "@")
			if len(rd) != 2 {
				return "", errorScrapingDigest
			}
			return rd[1], nil
		}
	}
	return "", errorScrapingDigest
}

func scrapePushDigests(output string) (map[string]string, error) {
	digests := map[string]string{}
	lines := strings.Split(output, "\n")
	for _, line := range lines {
		pieces := digestPushRE.FindStringSubmatch(line)
		if len(pieces) == 0 {
			continue
		}
		digests[pieces[1]] = pieces[2]
	}
	if len(digests) == 0 {
		return nil, errorScrapingDigest
	}

	return digests, nil
}

func scrapePullDigest(output string) (string, error) {
	lines := strings.Split(output, "\n")
	for _, line := range lines {
		pieces := digestPullRE.FindStringSubmatch(line)
		if len(pieces) == 0 {
			continue
		}
		return pieces[1], nil
	}
	return "", errorScrapingDigest
}

func (b *Build) dockerPush(tag string) (map[string]string, error) {
	output, err := b.dockerPushWithRetries(tag, 1)
	if err != nil {
		return nil, err
	}
	return scrapePushDigests(output)
}

// runWithScrapedLogging executes the command and returns the output (stdin, stderr), with logging.
func (b *Build) runWithScrapedLogging(logPrefix string, cmd []string, dir string) (string, error) {
	var buf bytes.Buffer
	outWriter := io.MultiWriter(b.Log.MakeWriter(logPrefix+":STDOUT"), &buf)
	errWriter := io.MultiWriter(b.Log.MakeWriter(logPrefix+":STDERR"), &buf)
	err := b.Runner.Run(cmd, nil, outWriter, errWriter, dir)
	return buf.String(), err
}

// runAndScrape executes the command and returns the output (stdin, stderr), without logging.
func (b *Build) runAndScrape(cmd []string, dir string) (string, error) {
	var buf bytes.Buffer
	outWriter := io.Writer(&buf)
	errWriter := io.Writer(&buf)
	err := b.Runner.Run(cmd, nil, outWriter, errWriter, dir)
	return buf.String(), err
}

// fetchBuilder takes a step name and pulls the image if it isn't already present.
// It returns the digest of the image or empty string.
func (b *Build) fetchBuilder(name string, stepIdentifier string) (string, error) {
	digest, err := b.dockerInspect(name)
	outWriter := b.Log.MakeWriter(fmt.Sprintf("%s", stepIdentifier))
	errWriter := b.Log.MakeWriter(fmt.Sprintf("%s", stepIdentifier))
	if err == errorScrapingDigest {
		fmt.Fprintf(outWriter, "Already have image: %s\n", name)
		return "", nil
	}
	if err == nil {
		fmt.Fprintf(outWriter, "Already have image (with digest): %s\n", name)
		return digest, nil
	}
	fmt.Fprintf(outWriter, "Pulling image: %s\n", name)
	_, err = b.dockerPull(name, outWriter, errWriter)
	if err == errorScrapingDigest {
		return "", nil
	}
	if err != nil {
		return "", fmt.Errorf("error pulling build step %q: %v", name, err)
	}
	// always return empty string for a pulled image, since we won't run at the digest, and therefore not guaranteed to be the same image
	return "", nil
}

// Takes step's dependencies and returns the channels that a build step must wait for.
// This method assumes the b.idxChan and b.idxTranslate is pre-populated.
func (b *Build) waitChansForStep(idx int) ([]chan struct{}, error) {
	steps := b.Request.Steps[idx].WaitFor
	switch {
	case len(steps) == 1 && steps[0] == StartStep:
		return nil, nil
	case len(steps) > 0:
		// Step requests explicit dependencies.
		var depChan []chan struct{}
		for _, dep := range steps {
			if dep != StartStep {
				idx, ok := b.idxTranslate[dep]
				if !ok {
					return nil, fmt.Errorf("build step %q translate not populated", dep)
				}
				ch, ok := b.idxChan[idx]
				if !ok {
					return nil, fmt.Errorf("build step %q channel not populated", dep)
				}
				depChan = append(depChan, ch)
			}
		}
		return depChan, nil
	default:
		// Step does not request explicit dependencies, assume it depends on all previous steps.
		var depChan []chan struct{}
		for i := 0; i < idx; i++ {
			depChan = append(depChan, b.idxChan[i])
		}
		return depChan, nil
	}
}

func (b *Build) recordStepDigest(idx int, digest string) {
	b.Mu.Lock()
	b.stepDigests[idx] = digest
	b.Mu.Unlock()
}

func (b *Build) getKMSClient() (kms, error) {
	b.kmsMu.Lock()
	defer b.kmsMu.Unlock()

	if b.kms != nil {
		return b.kms, nil
	}

	
	// automatically gets (and refreshes) credentials from the metadata server
	// when spoofing metadata works by IP. Until then, we'll just fetch the token
	// and pass it to all HTTP requests.
	svc, err := cloudkms.New(&http.Client{
		Transport: &tokenTransport{b.Tokensource},
	})
	if err != nil {
		return nil, err
	}
	b.kms = realKMS{svc}
	return b.kms, nil
}

type realKMS struct {
	svc *cloudkms.Service
}

func (r realKMS) Decrypt(key, enc string) (string, error) {
	resp, err := r.svc.Projects.Locations.KeyRings.CryptoKeys.Decrypt(key, &cloudkms.DecryptRequest{
		Ciphertext: enc,
	}).Do()
	if err != nil {
		return "", err
	}
	return resp.Plaintext, nil
}

func (b *Build) fetchAndRunStep(step *cb.BuildStep, idx int, waitChans []chan struct{}, done chan<- struct{}, errors chan error) {
	for _, ch := range waitChans {
		<-ch
	}
	var stepIdentifier string
	if b.HasMultipleSteps {
		if step.Id != "" {
			stepIdentifier = fmt.Sprintf("Step #%d - %q", idx, step.Id)
		} else {
			stepIdentifier = fmt.Sprintf("Step #%d", idx)
		}
	}
	outWriter := b.Log.MakeWriter(fmt.Sprintf("%s", stepIdentifier))
	errWriter := b.Log.MakeWriter(fmt.Sprintf("%s", stepIdentifier))

	digest, err := b.fetchBuilder(step.Name, stepIdentifier)
	if err != nil {
		errors <- err
		return
	}
	b.recordStepDigest(idx, digest)

	if b.HasMultipleSteps {
		b.Log.WriteMainEntry(fmt.Sprintf("Starting %s", stepIdentifier))
	}

	runTarget := step.Name
	if digest != "" { // only remove tag / original digest if the digest exists from the builder
		runTarget = stripTagDigest(step.Name) + "@" + digest
	}

	args := b.dockerRunArgs(path.Clean(step.Dir), idx)
	for _, env := range step.Env {
		args = append(args, "--env", env)
	}
	if step.Entrypoint != "" {
		args = append(args, "--entrypoint", step.Entrypoint)
	}

	args = append(args, runTarget)
	args = append(args, step.Args...)
	if err := b.Runner.Run(args, nil, outWriter, errWriter, ""); err != nil {
		errors <- fmt.Errorf("build step %q failed: %v", runTarget, err)
	} else {
		defer close(done)
	}
	if b.HasMultipleSteps {
		b.Log.WriteMainEntry(fmt.Sprintf("Finished %s", stepIdentifier))
	}
}

func (b *Build) runBuildSteps() error {
	// Create the home volume.
	homeVol := volume.New(homeVolume, b.Runner)
	if err := homeVol.Setup(); err != nil {
		return err
	}
	defer func() {
		if err := homeVol.Close(); err != nil {
			log.Printf("Failed to delete homevol: %v", err)
		}
	}()

	// Clean the build steps before trying to delete the volume used by the
	// running containers.
	defer b.cleanBuildSteps()

	// Create the home volume.
	vol := volume.New(homeVolume, b.Runner)
	if err := vol.Setup(); err != nil {
		return err
	}
	defer func() {
		if err := vol.Close(); err != nil {
			log.Printf("Failed to delete homevol: %v", err)
		}
	}()

	b.HasMultipleSteps = len(b.Request.Steps) > 1
	errors := make(chan error)
	var finishedChannels []chan struct{}
	b.idxChan = map[int]chan struct{}{}
	b.idxTranslate = map[string]int{}
	for idx, step := range b.Request.Steps {
		if step.Id != "" {
			b.idxTranslate[step.Id] = idx
		}
	}
	for idx, step := range b.Request.Steps {
		finishedStep := make(chan struct{})
		b.idxChan[idx] = finishedStep
		waitChans, err := b.waitChansForStep(idx)
		if err != nil {
			return err
		}
		go b.fetchAndRunStep(step, idx, waitChans, finishedStep, errors)
		finishedChannels = append(finishedChannels, finishedStep)
	}
	for _, ch := range finishedChannels {
		select {
		case <-ch:
			continue
		case err := <-errors:
			return err
		}
	}
	// verify that all the right images were built
	var missing []string
	for _, image := range b.Request.Images {
		if !b.imageIsLocal(image) {
			missing = append(missing, image)
		}
	}
	if len(missing) > 0 {
		return fmt.Errorf("failed to find one or more images after execution of build steps: %q", missing)
	}
	return nil
}

// dockerRunArgs returns common arguments to run docker.
func (b *Build) dockerRunArgs(stepDir string, idx int) []string {
	args := []string{"docker", "run"}
	if RunRm {
		// remove the container when it exits
		args = append(args, "--rm")
	}

	args = append(args,
		// Gives a unique name to each build step.
		// Makes the build step easier to kill when it fails.
		"--name", fmt.Sprintf("step_%d", idx),
		// Make sure the container uses the correct docker daemon.
		"--volume", "/var/run/docker.sock:/var/run/docker.sock",
		// Mount the project workspace.
		"--volume", b.hostWorkspaceDir+":"+containerWorkspaceDir,
		// The build step runs from the workspace dir.
		// Note: path.Join is more correct than filepath.Join. Docker volume aths
		// are always Linux forward slash paths. As this tool can run on any OS,
		// filepath.Join would produce an incorrect result.
		"--workdir", path.Join(containerWorkspaceDir, stepDir),
		// Mount in the home volume.
<<<<<<< HEAD
		"--volume", homeVolume+":"+homeDir,
		// Make /builder/home $HOME.
		"--env", "HOME="+homeDir,
=======
		"--volume", homeVolume+":/home",
		// Make /home $HOME.
		"--env", "HOME=/home",
>>>>>>> c5e4a604
		// Link in the spoofed metadata container to provide GCE metadata.
		"--link", "metadata:metadata.google.internal",
		// Run in privileged mode per discussion in b/31267381.
		"--privileged",
	)
	if !b.local {
		args = append(args,
			// Deprecated in favor of the metadata server. Mount in gsutil token cache.
			"--volume", fmt.Sprintf("%s:%s", "/root/tokencache", "/root/tokencache"),
		)
	}
	return args
}

// cleanBuildSteps first kill and remove build step containers.
func (b *Build) cleanBuildSteps() {
	dockerKillArgs := []string{"docker", "rm", "-f"}
	for idx := range b.Request.Steps {
		dockerKillArgs = append(dockerKillArgs, fmt.Sprintf("step_%d", idx))
	}
	_ = b.Runner.Run(dockerKillArgs, nil, nil, nil, "")
	if err := b.Runner.Clean(); err != nil {
		log.Printf("Failed to clean running processes: %v", err)
	}
}

// resolveDigestsForImage records all digests of images that will be pullable, by tag, as a result of a push.
func (b *Build) resolveDigestsForImage(image string, digests map[string]string) map[string]string {
	// Get the "repository" for this image (everything before the :tag).
	fields := strings.Split(image, ":")
	untaggedImage := fields[0]

	// We report all pushed tag digests, even though the customer may have only asked for one.
	// The reason for collecting all digests is that if the customer specified an untagged
	// image, but never tagged a ":latest" (but tagged a few others), then there is no single
	// "correct" tag/digest to record. Instead, we should record all of them.

	resolvedDigests := map[string]string{}
	for tag, digest := range digests {
		// Pulling without a tag is the same as pulling :latest, so we'll record it both ways.
		// No matter what the user specified, the tag in this list will never be empty.
		if tag == "latest" {
			resolvedDigests[untaggedImage] = digest
		}
		// If another push step already sent this image, we'll overwrite. Usually the digests
		// will be the same in this situation, but it's possible a background docker task
		// changed the tag. Either way, the digest here is soemthing that was actually pushed
		// so we'll record it.
		resolvedDigests[fmt.Sprintf("%s:%s", untaggedImage, tag)] = digest
	}
	return resolvedDigests
}

func (b *Build) pushImages() error {
	if b.Request.Images == nil {
		return nil
	}
	for _, image := range b.Request.Images {
		digests, err := b.dockerPush(image)
		if err == errorScrapingDigest {
			log.Println("Unable to find a digest")
			continue
		}
		if err != nil {
			return fmt.Errorf("error pushing image %q: %v", image, err)
		}
		if len(digests) != 0 {
			log.Printf("Found %d digests", len(digests))
		}
		resolvedDigests := b.resolveDigestsForImage(image, digests)
		b.Mu.Lock()
		for i, d := range resolvedDigests {
			b.imageDigests[i] = d
		}
		b.Mu.Unlock()
	}
	return nil
}

// tokenTransport is a RoundTripper that automatically applies OAuth
// credentials from the token source.
//
// This can be replaced by google.DefaultClient when metadata spoofing works by
// IP address (b/33233310).
type tokenTransport struct {
	ts oauth2.TokenSource
}

func (t *tokenTransport) RoundTrip(req *http.Request) (*http.Response, error) {
	tok, err := t.ts.Token()
	if err != nil {
		return nil, err
	}
	req.Header.Set("Authorization", "Bearer "+tok.AccessToken)
	return http.DefaultTransport.RoundTrip(req)
}<|MERGE_RESOLUTION|>--- conflicted
+++ resolved
@@ -44,14 +44,9 @@
 	containerWorkspaceDir = "/workspace"
 
 	// homeVolume is the name of the Docker volume that contains the build's
-<<<<<<< HEAD
 	// $HOME directory, mounted in as /builder/home.
 	homeVolume = "homevol"
 	homeDir    = "/builder/home"
-=======
-	// $HOME directory, mounted in as /home.
-	homeVolume = "homevol"
->>>>>>> c5e4a604
 
 	// maxPushRetries is the maximum number of times we retry pushing an image
 	// in the face of gcr.io DNS lookup errors.
@@ -246,15 +241,9 @@
 		var buf bytes.Buffer
 		args := []string{"docker", "run",
 			// Mount in the home volume.
-<<<<<<< HEAD
 			"--volume", homeVolume + ":" + homeDir,
 			// Make /builder/home $HOME.
 			"--env", "HOME=" + homeDir,
-=======
-			"--volume", homeVolume + ":/home",
-			// Make /home $HOME.
-			"--env", "HOME=/home",
->>>>>>> c5e4a604
 			// Make sure the container uses the correct docker daemon.
 			"--volume", "/var/run/docker.sock:/var/run/docker.sock",
 			"gcr.io/cloud-builders/docker",
@@ -291,15 +280,9 @@
 	// Pull from within a container with $HOME mounted.
 	args := []string{"docker", "run",
 		// Mount in the home volume.
-<<<<<<< HEAD
 		"--volume", homeVolume + ":" + homeDir,
 		// Make /builder/home $HOME.
 		"--env", "HOME=" + homeDir,
-=======
-		"--volume", homeVolume + ":/home",
-		// Make /home $HOME.
-		"--env", "HOME=/home",
->>>>>>> c5e4a604
 		// Make sure the container uses the correct docker daemon.
 		"--volume", "/var/run/docker.sock:/var/run/docker.sock",
 		"gcr.io/cloud-builders/docker",
@@ -386,15 +369,9 @@
 	// Push from within a container with $HOME mounted.
 	args := []string{"docker", "run",
 		// Mount in the home volume.
-<<<<<<< HEAD
 		"--volume", homeVolume + ":" + homeDir,
 		// Make /builder/home $HOME.
 		"--env", "HOME=" + homeDir,
-=======
-		"--volume", homeVolume + ":/home",
-		// Make /home $HOME.
-		"--env", "HOME=/home",
->>>>>>> c5e4a604
 		// Make sure the container uses the correct docker daemon.
 		"--volume", "/var/run/docker.sock:/var/run/docker.sock",
 		"gcr.io/cloud-builders/docker",
@@ -751,15 +728,9 @@
 		// filepath.Join would produce an incorrect result.
 		"--workdir", path.Join(containerWorkspaceDir, stepDir),
 		// Mount in the home volume.
-<<<<<<< HEAD
 		"--volume", homeVolume+":"+homeDir,
 		// Make /builder/home $HOME.
 		"--env", "HOME="+homeDir,
-=======
-		"--volume", homeVolume+":/home",
-		// Make /home $HOME.
-		"--env", "HOME=/home",
->>>>>>> c5e4a604
 		// Link in the spoofed metadata container to provide GCE metadata.
 		"--link", "metadata:metadata.google.internal",
 		// Run in privileged mode per discussion in b/31267381.

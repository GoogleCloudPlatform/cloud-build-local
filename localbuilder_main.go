--- conflicted
+++ resolved
@@ -68,10 +68,7 @@
 		flag.PrintDefaults()
 		return
 	}
-<<<<<<< HEAD
-=======
   
->>>>>>> f687ee58
 	if *versionFlag {
 		log.Printf("Version: %s", version)
 		return

// Copyright 2017 Google, Inc. All rights reserved.
//
// Licensed under the Apache License, Version 2.0 (the "License");
// you may not use this file except in compliance with the License.
// You may obtain a copy of the License at
//
//    http://www.apache.org/licenses/LICENSE-2.0
//
// Unless required by applicable law or agreed to in writing, software
// distributed under the License is distributed on an "AS IS" BASIS,
// WITHOUT WARRANTIES OR CONDITIONS OF ANY KIND, either express or implied.
// See the License for the specific language governing permissions and
// limitations under the License.

// Package main runs the gcb local builder.
package main // import "github.com/GoogleCloudPlatform/container-builder-local"

import (
	"bytes"
	"flag"
	"fmt"
	"log"
	"os"
	"strings"
	"time"

	"golang.org/x/oauth2"
	"github.com/google/uuid"

	"github.com/GoogleCloudPlatform/container-builder-local/build"
	"github.com/GoogleCloudPlatform/container-builder-local/buildlog"
	"github.com/GoogleCloudPlatform/container-builder-local/common"
	"github.com/GoogleCloudPlatform/container-builder-local/config"
	"github.com/GoogleCloudPlatform/container-builder-local/gcloud"
	"github.com/GoogleCloudPlatform/container-builder-local/metadata"
	"github.com/GoogleCloudPlatform/container-builder-local/runner"
	"github.com/GoogleCloudPlatform/container-builder-local/subst"
	"github.com/GoogleCloudPlatform/container-builder-local/validate"
	"github.com/GoogleCloudPlatform/container-builder-local/volume"
)

const (
	volumeNamePrefix  = "gcb-local-vol-"
	tokenRefreshDur   = 10 * time.Minute
	gcbDockerVersion  = "17.05"
	metadataImageName = "gcr.io/cloud-builders/metadata"
)

var (
	configFile    = flag.String("config", "cloudconfig.yaml", "cloud build config file path")
	substitutions = flag.String("substitutions", "", `substitutions key=value pairs separated by comma; for example _FOO=bar,_BAZ=argo`)
	dryRun        = flag.Bool("dryrun", true, "If true, nothing will be run")
	push          = flag.Bool("push", false, "If true, the images will be pushed")
	help          = flag.Bool("help", false, "If true, print the help message")
)

func exitUsage(msg string) {
	log.Fatalf("%s\nUsage: %s --config=cloudbuild.yaml [--substitutions=_FOO=bar] [--[no]dryrun] [--[no]push] source", msg, os.Args[0])
}

func main() {
	flag.Parse()
	args := flag.Args()

	if *help {
		flag.PrintDefaults()
		return
	}

	if len(args) == 0 {
		exitUsage("Specify a source")
	} else if len(args) > 1 {
		exitUsage("There should be only one positional argument. Pass all the flags before the source.")
	}
	dir := args[0]
	if *configFile == "" {
		exitUsage("Specify a config file")
	}

	// Create a runner.
	r := &runner.RealRunner{
		DryRun: *dryRun,
	}

	// Check installed docker versions.
	if !*dryRun {
		dockerServerVersion, dockerClientVersion, err := dockerVersions(r)
		if err != nil {
			log.Printf("Error getting local docker versions: %v", err)
			return
		}
		if dockerServerVersion != gcbDockerVersion {
			log.Printf("Warning: The server docker version installed (%s) is different from the one used in GCB (%s)", dockerServerVersion, gcbDockerVersion)
		}
		if dockerClientVersion != gcbDockerVersion {
			log.Printf("Warning: The client docker version installed (%s) is different from the one used in GCB (%s)", dockerClientVersion, gcbDockerVersion)
		}
	}

	// Load config file into a build struct.
	buildConfig, err := config.Load(*configFile)
	if err != nil {
		log.Printf("Error loading config file: %v", err)
		return
	}

	// Parse substitutions.
	if *substitutions != "" {
		substMap, err := common.ParseSubstitutionsFlag(*substitutions)
		if err != nil {
			log.Printf("Error parsing substitutions flag: %v", err)
			return
		}
		buildConfig.Substitutions = substMap
	}

	// Validate the build.
	if err := validate.CheckBuild(buildConfig); err != nil {
		log.Printf("Error validating build: %v", err)
		return
	}

	// Apply substitutions.
	if err := subst.SubstituteBuildFields(buildConfig); err != nil {
		log.Printf("Error applying substitutions: %v", err)
		return
	}

	// Create a volume, a helper container to copy the source, and defer cleaning.
	volumeName := fmt.Sprintf("%s%s", volumeNamePrefix, uuid.New())
	if !*dryRun {
		vol := volume.New(volumeName, r)
		if err := vol.Setup(); err != nil {
			log.Printf("Error creating docker volume: %v", err)
			return
		}
		if err := vol.Copy(dir); err != nil {
			log.Printf("Error copying directory to docker volume: %v", err)
			return
		}
		defer vol.Close()
	}

	b := build.New(r, *buildConfig, nil, &buildlog.BuildLog{}, volumeName, true, *push)

<<<<<<< HEAD
	if !*dryRun {
=======
  if !*dryRun {
>>>>>>> 24f892f4

		// Start the spoofed metadata server.
		log.Println("Starting spoofed metadata server...")
		if err := metadata.StartServer(r, metadataImageName); err != nil {
			log.Printf("Failed to start spoofed metadata server: %v", err)
			return
		}
		log.Println("Started spoofed metadata server")
		metadataUpdater := metadata.RealUpdater{}
		defer metadataUpdater.Stop(r)

		// Get project info to feed the metadata server.
		projectInfo, err := gcloud.ProjectInfo(r)
		if err != nil {
			log.Printf("Error getting project information from gcloud: %v", err)
			return
		}
		metadataUpdater.SetProjectInfo(projectInfo)

		// Update docker credentials, for build steps that require pulling
		// private images. This can be either a private build step image or if
		// we're building a docker image that depends on a private image.
		
		go func() {
			for ; ; time.Sleep(tokenRefreshDur) {
				tok, err := gcloud.AccessToken(r)
				if err != nil {
					log.Printf("Error getting access token to update docker credentials: %v", err)
					continue
				}
				if err := b.UpdateDockerAccessToken(tok); err != nil {
					log.Printf("Error updating docker credentials: %v", err)
				}
			}
		}()

		go supplyTokenToMetadata(metadataUpdater, r)
	}

	b.Start()

	if *dryRun {
		log.Printf("Warning: this was a dry run; add --dryrun=false if you want to run the build locally.")
	}
}

// supplyTokenToMetadata gets gcloud token and supply it to the metadata server.
func supplyTokenToMetadata(metadataUpdater metadata.RealUpdater, r runner.Runner) {
	for ; ; time.Sleep(tokenRefreshDur) {
		accessToken, err := gcloud.AccessToken(r)
		if err != nil {
			log.Printf("Error getting gcloud token: %v", err)
			continue
		}
		token := oauth2.Token{
			AccessToken: accessToken,
			
			// https://developers.google.com/identity/sign-in/web/backend-auth#calling-the-tokeninfo-endpoint
			Expiry: time.Now().Add(2 * tokenRefreshDur),
		}
		if err := metadataUpdater.SetToken(token); err != nil {
			log.Printf("Error updating token in metadata server: %v", err)
			continue
		}
	}
}

// dockerVersion gets local server and client docker versions.
func dockerVersions(r runner.Runner) (string, string, error) {
	cmd := []string{"docker", "version", "--format", "{{.Server.Version}}"}
	var serverb bytes.Buffer
	if err := r.Run(cmd, nil, &serverb, os.Stderr, ""); err != nil {
		return "", "", err
	}

	cmd = []string{"docker", "version", "--format", "{{.Client.Version}}"}
	var clientb bytes.Buffer
	if err := r.Run(cmd, nil, &clientb, os.Stderr, ""); err != nil {
		return "", "", err
	}

	return strings.TrimSpace(serverb.String()), strings.TrimSpace(clientb.String()), nil
}<|MERGE_RESOLUTION|>--- conflicted
+++ resolved
@@ -143,11 +143,7 @@
 
 	b := build.New(r, *buildConfig, nil, &buildlog.BuildLog{}, volumeName, true, *push)
 
-<<<<<<< HEAD
 	if !*dryRun {
-=======
-  if !*dryRun {
->>>>>>> 24f892f4
 
 		// Start the spoofed metadata server.
 		log.Println("Starting spoofed metadata server...")
